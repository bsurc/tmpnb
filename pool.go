--- conflicted
+++ resolved
@@ -317,7 +317,6 @@
 	return t, nil
 }
 
-<<<<<<< HEAD
 // newNotebook initializes and sets values for a new notebook.
 func (p *notebookPool) newNotebook(image, email string, pull bool) (*tempNotebook, error) {
 	var t *tempNotebook
@@ -369,12 +368,7 @@
 func (p *notebookPool) addNotebook(t *tempNotebook) error {
 	p.Lock()
 	defer p.Unlock()
-=======
-// addNotebook adds a tempNotebook to the containerMap, if there is room.
-func (p *notebookPool) addNotebook(t *tempNotebook) error {
-
 	p.Lock()
->>>>>>> c3d83118
 	n := len(p.containerMap)
 	log.Printf("pool size: %d of %d", n+1, p.maxContainers)
 	if n+1 > p.maxContainers {
