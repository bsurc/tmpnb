// Copyright (c) 2017, Boise State University All rights reserved.
// Use of this source code is governed by a BSD-style
// license that can be found in the LICENSE file.

package main

import (
	"bufio"
	"compress/gzip"
	"context"
	"crypto/tls"
	"encoding/json"
	"fmt"
	"html/template"
	"io"
	"io/ioutil"
	"log"
	"net/http"
	"net/http/httputil"
	"net/http/pprof"
	"net/url"
	"os"
	"os/signal"
	"path"
	"path/filepath"
	"runtime"
	"sort"
	"strconv"
	"strings"
	"sync"
	"text/tabwriter"
	"time"

	"github.com/bsurc/misc"
	"github.com/bsurc/oauth2"
	"github.com/docker/docker/api/types"
	"github.com/docker/docker/api/types/filters"
	"github.com/docker/docker/client"
	"golang.org/x/crypto/acme/autocert"
)

const (
	// defaultNotebook is used if the request doesn't specify a docker image.
	defaultNotebook = "jupyter/minimal-notebook"
	// sessionKey is the cookie name for session managment
	sessionKey = "sessionKey"
	// redirectKey holds some context on login/oauth
	redirectKey = "redirectFrom"
	// bsuDefaultRegexp is a regular expression allowing all u.boisestate.edu and
	// boisestate.edu users login.  As far as we know, BSU doesn't allow symbols
	// in emails, but we may have to add:
	//
	// !#$%&'*+-/=?^_`{|}~
	//
	// in the future.  See RFC 5322 (https://tools.ietf.org/html/rfc5322).
	bsuRegexp = `^.+@(u\.)?boisestate.edu$`
	// use the hardened TLS config
	hardenTLS = false
)

func init() {
	log.SetFlags(log.Lshortfile | log.LstdFlags)
}

// notebookServer handles the http tasks for the temporary notebooks.
//
// XXX: note that larger configurations in the docker images, many files can be
// opened.  You may need to set a higher ulimit for files on the server.  On a
// server with ~60 open notebooks, ~20K files were opened.  Setting the limit
// on the order of 1<<18 should be enough, I hope.
type notebookServer struct {
	// pool manages the containers
	pool *notebookPool
	// token is the generated random auth token
	token string
<<<<<<< HEAD

	// enableDockerPush listens for container updates
	enableDockerPush bool

=======
	// sessionLock guards sessions
	sessionMu sync.Mutex
	// sessions holds cookie keys and user emails
	sessions map[string]*session
>>>>>>> a6f17160
	// enableOAuth if the
	enableOAuth bool
	// oauthClient is the authenticator for boise state
	oauthClient *oauth2.Client
	// buildMu guards buildMap
	buildMu sync.Mutex
	// buildMap holds names of images currently being built
	buildMap map[string]struct{}
<<<<<<< HEAD
=======
	// redirectLock locks the redirectMap
	redirectMu sync.Mutex
	// redirectMap handles initial incoming requests before the user is
	// authenticated through OAuth.  The keys are a session type key, the value
	// is the path and query string of the request.
	redirectMap map[string]string
>>>>>>> a6f17160
	// mux routes http traffic
	mux *ServeMux
	// embed a server
	*http.Server
	// html templates
	templates *template.Template
	// accessLogWriter is the access logging Writer
	accessLogWriter io.Writer
	// accessLog logs access
	accessLog *log.Logger
	// logWriter is the error logging Writer, the standard logger handles all
	// others.
	logWriter io.Writer

	//Configuration options for the server
	AccessLogfile      string `json:"access_logfile"`
	AssetPath          string `json:"asset_path"`
	ContainerLifetime  string `json:"container_lifetime"`
	DisableJupyterAuth bool   `json:"disable_jupyter_auth"`
	EnablePProf        bool   `json:"enable_pprof"`
	EnableStats        bool   `json:"enable_stats"`
	ImageRegexp        string `json:"image_regexp"`
	MaxContainers      int    `json:"max_containers"`
	Logfile            string `json:"logfile"`
	Persistant         bool   `json:"persistent"`
	Port               string `json:"port"`
	RotateLogs         bool   `json:"rotate_logs"`
	Host               string `json:"host"`
	HTTPRedirect       bool   `json:"http_redirect"`
	EnableACME         bool   `json:"enable_acme"`
	TLSCert            string `json:"tls_cert"`
	TLSKey             string `json:"tls_key"`
	OAuthConfig        struct {
		WhiteList []string `json:"whitelist"`
		RegExp    string   `json:"match"`
	} `json:"oauth_confg"`
}

// newNotebookServer initializes a server and owned resources, using a
// configuration if supplied.
func newNotebookServer(config string) (*notebookServer, error) {
	srv := &notebookServer{
		ContainerLifetime: "10m",
		ImageRegexp:       allImageMatch,
		MaxContainers:     defaultMaxContainers,
	}
	if config != "" {
		fin, err := os.Open(config)
		if err != nil {
			return nil, err
		}
		err = json.NewDecoder(fin).Decode(srv)
		fin.Close()
		if err != nil {
			return nil, err
		}
	}
	var err error
	if srv.AccessLogfile != "" {
		srv.accessLogWriter, err = os.OpenFile(srv.AccessLogfile, os.O_CREATE|os.O_RDWR|os.O_APPEND, 0666)
		if err != nil {
			return nil, err
		}
		srv.accessLog = log.New(srv.accessLogWriter, "ACCESS: ", log.LstdFlags|log.Lshortfile)
	} else {
		srv.accessLog = log.New(os.Stdout, "ACCESS: ", log.LstdFlags|log.Lshortfile)
	}
	if srv.Logfile != "" {
		srv.logWriter, err = os.OpenFile(srv.Logfile, os.O_CREATE|os.O_RDWR|os.O_APPEND, 0666)
		if err != nil {
			return nil, err
		}
		log.SetOutput(srv.logWriter)
	}
	// Set up some basic log rotation
	if (srv.AccessLogfile != "" || srv.Logfile != "") && srv.RotateLogs {
		t := time.NewTicker(time.Hour * 24 * 14)
		go func() {
			for {
				select {
				case <-t.C:
					for _, fname := range []string{srv.AccessLogfile, srv.Logfile} {
						if fname == "" {
							continue
						}
						fout, err := os.Create(fname + "." + time.Now().Format("20060102150405") + ".gz")
						if err != nil {
							log.Print(err)
							continue
						}
						w := gzip.NewWriter(fout)
						fin, err := os.Open(fname)
						if err != nil {
							log.Print(err)
							fout.Close()
							continue
						}
						_, err = io.Copy(w, fin)
						w.Flush()
						w.Close()
						fout.Close()
						fin.Close()
						os.Truncate(fname, 0)
						logs, err := filepath.Glob(fname + "*" + ".gz")
						if err != nil {
							log.Print(err)
							continue
						}
						sort.Strings(logs)
						for len(logs) > 5 {
							err = os.Remove(logs[0])
							logs = logs[1:]
						}
					}
				default:
					time.Sleep(time.Hour * 24)
				}
			}
		}()
	}

	// Disallow http -> https redirect if not using standard ports
	if srv.HTTPRedirect && srv.Port != "" {
		return nil, fmt.Errorf("cannot set http redirect with non-standard port: %s", srv.Port)
	}
	lifetime, err := time.ParseDuration(srv.ContainerLifetime)
	if err != nil {
		return nil, err
	}
	p, err := newNotebookPool(srv.ImageRegexp, srv.MaxContainers, lifetime, srv.Persistant)
	if err != nil {
		return nil, err
	}
	tkn := newKey(defaultKeySize)
	srv.pool = p
	srv.token = tkn
	srv.pool.token = tkn
	srv.Server = &http.Server{
		Addr:         srv.Port,
		ReadTimeout:  5 * time.Second,
		WriteTimeout: 10 * time.Second,
		IdleTimeout:  120 * time.Second,
	}
	srv.pool.disableJupyterAuth = srv.DisableJupyterAuth
	srv.enableOAuth = srv.OAuthConfig.RegExp != "" || len(srv.OAuthConfig.WhiteList) > 0
	if !srv.enableOAuth && srv.Persistant {
		return nil, fmt.Errorf("OAuth must be enabled in persistent mode")
	}
	if srv.enableOAuth {
		token := misc.ReadOrPanic(filepath.Join(srv.AssetPath, "token"))
		secret := misc.ReadOrPanic(filepath.Join(srv.AssetPath, "secret"))
		if srv.Host == "" {
			srv.Host, err = os.Hostname()
			if err != nil {
				log.Print(err)
			}
		}
		rdu := url.URL{
			Scheme: "https",
			Host:   srv.Host,
			Path:   "/auth",
		}
		// switch to http if not cert/key provided
		if (srv.TLSCert == "" || srv.TLSKey == "") && !srv.EnableACME {
			rdu.Scheme = "http"
		}
		if srv.Port != "" {
			rdu.Host += srv.Port
		}

		log.Print("rdu", rdu.String())
		srv.oauthClient, err = oauth2.NewClient(oauth2.Config{
			Token:       token,
			Secret:      secret,
			RedirectURL: rdu.String(),
			Regexp:      oauth2.BSUEmail,
			CookieName:  "bsuJupyter",
		})
		if err != nil {
			return nil, err
		}
		srv.oauthClient.CI = true
		for _, s := range srv.OAuthConfig.WhiteList {
			srv.oauthClient.Grant(s)
		}
	}

	srv.buildMap = map[string]struct{}{}

<<<<<<< HEAD
=======
	srv.redirectMap = map[string]string{}

	log.Print("OAuth2 regexp:", srv.OAuthConfig.RegExp)

>>>>>>> a6f17160
	// Use the internal mux, it has deregister
	srv.mux = new(ServeMux)
	// handle '/' explicitly.  If the path isn't exactly '/', the handler issues
	// 404.
	srv.mux.Handle("/", srv.accessLogHandler(http.HandlerFunc(srv.rootHandler)))
	srv.mux.Handle("/about", srv.accessLogHandler(http.HandlerFunc(srv.aboutHandler)))
<<<<<<< HEAD
	srv.mux.HandleFunc("/auth", srv.oauthClient.AuthHandler)
=======
	srv.mux.HandleFunc("/auth", srv.oauthHandler)
>>>>>>> a6f17160
	srv.mux.Handle("/list", srv.accessLogHandler(http.HandlerFunc(srv.listImagesHandler)))
	srv.mux.Handle("/new", srv.accessLogHandler(http.HandlerFunc(srv.newNotebookHandler)))
	srv.mux.Handle("/privacy", srv.accessLogHandler(http.HandlerFunc(srv.privacyHandler)))
	srv.mux.Handle("/static/", srv.accessLogHandler(http.FileServer(http.Dir(srv.AssetPath))))
	srv.mux.Handle("/stats", srv.accessLogHandler(http.HandlerFunc(srv.statsHandler)))
	srv.mux.Handle("/status", srv.accessLogHandler(http.HandlerFunc(srv.statusHandler)))
	if srv.EnablePProf {
		srv.mux.Handle("/debug/pprof/", srv.accessLogHandler(http.HandlerFunc(pprof.Index)))
		srv.mux.Handle("/debug/pprof/cmdline", srv.accessLogHandler(http.HandlerFunc(pprof.Cmdline)))
		srv.mux.Handle("/debug/pprof/profile", srv.accessLogHandler(http.HandlerFunc(pprof.Profile)))
		srv.mux.Handle("/debug/pprof/symbol", srv.accessLogHandler(http.HandlerFunc(pprof.Symbol)))
	}

	srv.mux.HandleFunc("/robots.txt", func(w http.ResponseWriter, r *http.Request) {
		w.Write([]byte("User-agent: *\nDisallow: /"))
	})

	srv.Handler = srv.mux

	templateFiles, err := filepath.Glob(filepath.Join(srv.AssetPath, "templates", "*.html"))
	if err != nil {
		return nil, err
	}
	var templatePaths []string
	for _, t := range templateFiles {
		log.Printf("loading template: %s", t)
		templatePaths = append(templatePaths, t)
	}

	srv.templates = template.Must(template.New("").ParseFiles(templatePaths...))

	quit := make(chan os.Signal)
	signal.Notify(quit, os.Interrupt)
	go func() {
		<-quit
		log.Print("Shutting down server...")
		err := srv.pool.releaseContainers(true, false)
		if err != nil {
			log.Print(err)
		}
		if c, ok := srv.logWriter.(io.Closer); ok {
			log.Print("closing log file")
			err = c.Close()
			// If we hit an error, dump it to stdout.
			log.SetOutput(os.Stdout)
			if err != nil {
				log.Print(err)
			}
		}
		if c, ok := srv.accessLogWriter.(io.Closer); ok {
			log.Print("closing log file")
			err = c.Close()
			// If we hit an error, dump it to stdout.
			if err != nil {
				log.Print(err)
			}
		}
		os.Exit(0)
	}()
	go func() {
		for {
			select {
			case p := <-srv.pool.deregisterMux:
				log.Printf("deregistering %s from mux", p)
				srv.mux.Deregister(p)
			}
		}
	}()
	return srv, nil
}

func memInfo() (total, free, avail uint64) {
	f, err := os.Open("/proc/meminfo")
	if err != nil {
		return
	}
	s := bufio.NewScanner(f)
	i := 0
	for s.Scan() {
		tkn := strings.Split(s.Text(), ":")
		if len(tkn) < 2 {
			continue
		}
		sz := strings.Fields(tkn[1])
		x, _ := strconv.Atoi(sz[0])
		switch tkn[0] {
		case "MemTotal":
			total = uint64(x)
			i++
		case "MemFree":
			free = uint64(x)
			i++
		case "MemAvailable":
			avail = uint64(x)
			i++
		}
		if i == 3 {
			break
		}
	}
	return
}

func (srv *notebookServer) accessLogHandler(h http.Handler) http.Handler {
	f := func(w http.ResponseWriter, r *http.Request) {
		srv.accessLog.Printf("%s [%s] %s [%s]", r.RemoteAddr, r.Method, r.RequestURI, r.UserAgent())
		if srv.HTTPRedirect {
			w.Header().Set("Strict-Transport-Security", "max-age=31536000; includeSubDomains")
		}
		h.ServeHTTP(w, r)
	}
	if srv.enableOAuth {
		return srv.oauthClient.ShimHandler(http.HandlerFunc(f))
	}
	return http.HandlerFunc(f)
}

<<<<<<< HEAD
func (srv *notebookServer) cspReportHandler(w http.ResponseWriter, r *http.Request) {
	body, err := ioutil.ReadAll(r.Body)
	if err != nil {
		log.Print(err)
		return
	}
	log.Print(string(body))
=======
func (srv *notebookServer) oauthHandler(w http.ResponseWriter, r *http.Request) {
	err := r.ParseForm()
	if err != nil {
		http.Error(w, err.Error(), http.StatusBadRequest)
		return
	}
	tok, err := srv.oauthConf.Exchange(oauth2.NoContext, r.FormValue("code"))
	if err != nil {
		http.Error(w, err.Error(), http.StatusBadRequest)
		return
	}
	client := srv.oauthConf.Client(oauth2.NoContext, tok)
	resp, err := client.Get("https://www.googleapis.com/oauth2/v3/userinfo")
	if err != nil {
		http.Error(w, err.Error(), http.StatusBadRequest)
		return
	}
	defer resp.Body.Close()

	type oauthUser struct {
		Sub           string `json:"sub"`
		Email         string `json:"email"`
		EmailVerified bool   `json:"email_verified"`
		Domain        string `json:"hd"`
	}

	var u oauthUser
	err = json.NewDecoder(resp.Body).Decode(&u)
	if err != nil {
		http.Error(w, err.Error(), http.StatusInternalServerError)
		return
	}
	_, white := srv.oauthWhiteList[u.Email]
	if white {
		log.Printf("%s is whitelisted", u.Email)
	} else {
		log.Printf("%s is not whitelisted", u.Email)
	}

	matched := srv.oauthMatch != nil && srv.oauthMatch.MatchString(u.Email)
	if matched {
		log.Printf("%s is regexp match", u.Email)
	} else {
		log.Printf("%s is not regexp match", u.Email)
	}

	if !white && !matched {
		http.Error(w, http.StatusText(http.StatusUnauthorized), http.StatusUnauthorized)
		return
	}
	key := newKey(defaultKeySize)
	srv.sessionMu.Lock()
	srv.sessions[key] = newSession()
	srv.sessions[key].token = tok
	srv.sessions[key].set("sub", u.Sub)
	srv.sessions[key].set("email", u.Email)
	srv.sessionMu.Unlock()
	http.SetCookie(w, &http.Cookie{
		Name:     sessionKey,
		Value:    key,
		MaxAge:   2419200,
		HttpOnly: true,
	})
	c, err := r.Cookie(redirectKey)
	if err != nil {
		http.Redirect(w, r, "/list", http.StatusTemporaryRedirect)
		return
	}
	srv.redirectMu.Lock()
	uri, ok := srv.redirectMap[c.Value]
	srv.redirectMu.Unlock()
	if !ok {
		http.Redirect(w, r, "/list", http.StatusTemporaryRedirect)
		return
	}
	log.Printf("using custom redirect %s", r.RequestURI)
	http.Redirect(w, r, uri, http.StatusTemporaryRedirect)
>>>>>>> a6f17160
}

// statusHandler checks the status of a single container, returning 200 if it
// is running, another value otherwise.
func (srv *notebookServer) statusHandler(w http.ResponseWriter, r *http.Request) {
	err := r.ParseForm()
	if err != nil {
		http.Error(w, err.Error(), http.StatusBadRequest)
		return
	}
	id := r.FormValue("container")
	cli, err := client.NewEnvClient()
	if err != nil {
		http.Error(w, err.Error(), http.StatusInternalServerError)
		return
	}
	defer cli.Close()
	filter := filters.NewArgs()
	if id != "" {
		filter.Add("id", id)
	}
	opts := types.ContainerListOptions{
		Filters: filter,
	}
	var containers []types.Container
	for i := 0; i < 3; i++ {
		containers, err = cli.ContainerList(context.Background(), opts)
		if err != nil {
			http.Error(w, err.Error(), http.StatusInternalServerError)
			return
		}
		if len(containers) < 1 {
			// Nothing is spun up yet, wait a tick, then try one more time.
			time.Sleep(time.Second)
			continue
		} else {
			break
		}
	}
	if len(containers) < 1 {
		log.Printf("could not find container %s", id)
		w.WriteHeader(http.StatusNotFound)
		return
	}
	state := containers[0].State
	log.Printf("container %s state: %s", id, state)
	_, ping := r.Form["ping"]
	if state != "running" {
		log.Printf("container %s not running", id)
		w.WriteHeader(http.StatusNotFound)
	} else if !ping {
		time.Sleep(time.Millisecond * 500)
		w.WriteHeader(http.StatusOK)
		return
	}
	// ping && running
	var nb *notebook
	for _, v := range srv.pool.containerMap {
		if v.id == id {
			nb = v
			break
		}
	}
	if nb == nil {
		log.Printf("couldn't find container in containerMap: %s", id)
		w.WriteHeader(http.StatusNotFound)
		return
	}
	pingURL := url.URL{
		Scheme: "http",
		Host:   strings.Split(r.Host, ":")[0] + fmt.Sprintf(":%d", nb.port),
		Path:   nb.path(),
	}
	log.Printf("ping target: %s", pingURL.String())
	var resp *http.Response
	status := http.StatusNotFound
	// Wait for the container to boot up.  If docker is 'cold', this can take a
	// bit.  The maximum wait time here is 32 seconds.  If it doesn't start by
	// then, it's probably not going to start.
	sleep := time.Millisecond * 500
	for i := 0; i < 6; i++ {
		resp, err = http.Get(pingURL.String())
		if err != nil {
			log.Printf("ping failed: %s (attempt %d)", err, i)
			time.Sleep(sleep)
			sleep *= 2
			continue
		}
		resp.Body.Close()
		status = resp.StatusCode
		switch status {
		case http.StatusOK, http.StatusFound:
			log.Print("container pinged successfully")
			status = http.StatusOK
			goto found
		}
	}
found:
	// Under load, sometimes the full image isn't ready for use, we wait one more
	// time.
	time.Sleep(2 * time.Second)
	w.WriteHeader(status)
}

func (srv *notebookServer) newNotebookHandler(w http.ResponseWriter, r *http.Request) {
	err := r.ParseForm()
	if err != nil {
		http.Error(w, err.Error(), http.StatusBadRequest)
		log.Print(err)
		return
	}

	email := ""
	if srv.enableOAuth {
		email = srv.oauthClient.Email(r)
	}

	var imageName = r.FormValue("image")
	if imageName == "" {
		imageName = defaultNotebook
	}

	if _, ok := srv.pool.baseImages[imageName]; !ok {
		http.Error(w, fmt.Sprintf("invalid image name: %s", imageName), http.StatusBadRequest)
		log.Printf("invalid image name: %s", imageName)
		return
	}

	_, pull := r.Form["pull"]

	srv.buildMu.Lock()
	_, ok := srv.buildMap[imageName]
	srv.buildMu.Unlock()
	if ok {
		http.Error(w, "image is currently being re-built", http.StatusServiceUnavailable)
		return
	}
	nb, err := srv.pool.newNotebook(imageName, pull, email)
	if err != nil {
		http.Error(w, err.Error(), http.StatusBadRequest)
		log.Print(err)
		return
	}

	if srv.Persistant {
		// If we have a valid notebook, it may already be running in persistent
		// mode.  Check the mux and see if the path is already registered.  If it
		// is, just point it to the existing notebook.
		if srv.mux.Registered(nb.path()) {
			http.Redirect(w, r, nb.path(), http.StatusTemporaryRedirect)
			return
		}
	}

	proxyURL := url.URL{
		Scheme: "http",
		Host:   fmt.Sprintf("localhost:%d", nb.port),
	}
	log.Printf("reverse proxy URL: %s", proxyURL.String())

	proxy := &httputil.ReverseProxy{
		Director: func(r *http.Request) {
			r.URL.Scheme = proxyURL.Scheme
			r.URL.Host = proxyURL.Host
		},
	}
	// We may need to supply time outs:
	/*
		proxy.Transport = &http.Transport{
			MaxIdleConns:    10,
			IdleConnTimeout: 30 * time.Second,
		}
	*/
	handlerPath := nb.path()
	log.Printf("handler: %s", handlerPath)
	handler := func(w http.ResponseWriter, r *http.Request) {
		// Read the cookie for session information and compare the
		// email to the email provided by the nb. If they match,
		// allow access, else redirect them to /list
		if srv.enableOAuth {
			email := srv.oauthClient.Email(r)
			if email != nb.email {
				http.Redirect(w, r, "/list", http.StatusUnauthorized)
				return
			}
		}

		nb.Lock()
		nb.lastAccessed = time.Now()
		nb.Unlock()
		srv.accessLog.Printf("%s [%s] %s [%s]", r.RemoteAddr, r.Method, r.RequestURI, r.UserAgent())
		if isWebsocket(r) {
			log.Print("proxying to websocket handler")
			f := websocketProxy(fmt.Sprintf(":%d", nb.port))
			f.ServeHTTP(w, r)
			return
		}
		proxy.ServeHTTP(w, r)
	}
	srv.mux.HandleFunc(handlerPath, handler)

	handlerURL := url.URL{}
	handlerURL.Path = handlerPath
	forwardPath := r.FormValue("path")
	if forwardPath != "" {
		handlerURL.Path = path.Join(handlerPath, forwardPath)
		log.Printf("forwarding path: %s", handlerURL.Path)
	}
	q := url.Values{}
	q.Set("token", srv.token)
	handlerURL.RawQuery = q.Encode()
	srv.templates.ExecuteTemplate(w, "new", struct {
		ID    string
		Path  string
		Token string
	}{
		ID:    nb.id,
		Path:  handlerURL.Path,
		Token: srv.token,
	})
}

// Handle the root request.  All un-muxed requests come through here, if it
// isn't exactly '/', 404.
func (srv *notebookServer) rootHandler(w http.ResponseWriter, r *http.Request) {
	if r.URL.Path != "/" {
		http.NotFound(w, r)
		return
	}
	srv.listImagesHandler(w, r)
}

// aboutHandler serves the about text directly.
func (srv *notebookServer) aboutHandler(w http.ResponseWriter, r *http.Request) {
	err := srv.templates.ExecuteTemplate(w, "about", nil)
	if err != nil {
		log.Print(err)
		http.Error(w, err.Error(), http.StatusInternalServerError)
	}
}

// privacyHandler serves the privacy text directly.
func (srv *notebookServer) privacyHandler(w http.ResponseWriter, r *http.Request) {
	err := srv.templates.ExecuteTemplate(w, "privacy", nil)
	if err != nil {
		log.Print(err)
		http.Error(w, err.Error(), http.StatusInternalServerError)
	}
}

// listImagesHandler lists html links to the different docker images.
func (srv *notebookServer) listImagesHandler(w http.ResponseWriter, r *http.Request) {
	images := []string{}
	srv.pool.Lock()
	for k := range srv.pool.baseImages {
		images = append(images, k)
	}
	srv.pool.Unlock()
	sort.Slice(images, func(i, j int) bool {
		return images[i] < images[j]
	})
	err := srv.templates.ExecuteTemplate(w, "list", images)
	if err != nil {
		log.Print(err)
		http.Error(w, err.Error(), http.StatusInternalServerError)
	}
}

// statsHandler reports statistics for the server.  It apparently leaks file
// descriptors.  return immediately for now, until we can fix.
func (srv *notebookServer) statsHandler(w http.ResponseWriter, r *http.Request) {
	if !srv.EnableStats {
		http.Error(w, http.StatusText(http.StatusNotFound), http.StatusNotFound)
		return
	}
	tw := tabwriter.NewWriter(w, 0, 8, 0, '\t', 0)
	fmt.Fprintf(w, "Go version: %s\n", runtime.Version())
	total, free, avail := memInfo()
	used := total - free
	fmt.Fprintf(w, "Memory Stats\n")
	fmt.Fprintf(tw, "Type\tBytes\tMB\n")
	fmt.Fprintf(tw, "Used:\t%d\t%d\n", used, used>>20)
	fmt.Fprintf(tw, "Free:\t%d\t%d\n", free, free>>20)
	fmt.Fprintf(tw, "Available:\t%d\t%d\n", avail, avail>>20)
	tw.Flush()
	fmt.Fprintln(w)
	t := srv.pool.NextCollection()
	fmt.Fprintf(w, "Next container reclamation: %s (%s)\n", t, t.Sub(time.Now()))
	fmt.Fprintf(w, "Persistent mode: %t\n", srv.Persistant)
	fmt.Fprintf(w, "Container lifetime: %s\n", srv.pool.containerLifetime)
	// XXX: these are copies, they are local and we don't need to hold locks when
	// accessing them.
	nbs := srv.pool.activeNotebooks()
	fmt.Fprintf(w, "Notebooks in use: %d\n", len(nbs))
	fmt.Fprintf(w, "Notebooks by image:\n")
	m := map[string]int{}
	var keys []string
	for i := 0; i < len(nbs); i++ {
		if _, ok := m[nbs[i].imageName]; !ok {
			keys = append(keys, nbs[i].imageName)
		}
		m[nbs[i].imageName]++
	}
	sort.Slice(keys, func(i, j int) bool {
		return keys[i] < keys[j]
	})
	for _, k := range keys {
		fmt.Fprintf(tw, "%s\t%d\n", k, m[k])
	}
	tw.Flush()
	fmt.Fprintln(w)
	// sort the notebooks by expiration
	sort.Slice(nbs, func(i, j int) bool {
		a := nbs[i].lastAccessed
		b := nbs[j].lastAccessed
		return a.Before(b)
	})
	fmt.Fprintf(w, "all notebooks:\n")
	fmt.Fprintf(tw, "key prefix\tdocker id\timage name\tlast accessed\texpires in\n")
	for i := 0; i < len(nbs); i++ {
		e := time.Until(nbs[i].lastAccessed.Add(srv.pool.containerLifetime))
		fmt.Fprintf(tw, "%s\t%s\t%s\t%s\t%s\n", nbs[i].key[:8], nbs[i].id[:8], nbs[i].imageName, nbs[i].lastAccessed, e)
	}
	tw.Flush()
	fmt.Fprintln(w)
	fmt.Fprintf(tw, "zombies:\n")
	fmt.Fprintf(tw, "docker id\tnames\timage\tcreated\n")
	zombies, _ := srv.pool.zombieContainers()
	for _, z := range zombies {
		t := time.Unix(z.Created, 0)
		fmt.Fprintf(tw, "%s\t%s\t%s\t%s\n", z.ID[:8], strings.Join(z.Names, ","), z.Image, t)
	}
	tw.Flush()
	// Dump the sock stats
	pid := os.Getpid()
	x, err := ioutil.ReadFile(filepath.Join("/proc", fmt.Sprintf("%d", pid), "net", "sockstat"))
	if err == nil {
		fmt.Fprintln(w)
		fmt.Fprintln(w, string(x))
	}
	tw.Flush()
}

// Start starts the http/s listener.
func (srv *notebookServer) Start() {
	if (srv.TLSCert != "" && srv.TLSKey != "") || srv.EnableACME {
		if srv.HTTPRedirect {
		}
		if hardenTLS {
			// Straight outta https://blog.cloudflare.com/exposing-go-on-the-internet/
			srv.Server.TLSConfig = &tls.Config{
				// Causes servers to use Go's default ciphersuite preferences,
				// which are tuned to avoid attacks. Does nothing on clients.
				PreferServerCipherSuites: true,
				// Only use curves which have assembly implementations
				CurvePreferences: []tls.CurveID{
					tls.CurveP256,
					tls.X25519,
				},
				// If you can take the compatibility loss of the Modern configuration, you
				// should then also set MinVersion and CipherSuites.
				MinVersion: tls.VersionTLS12,
				CipherSuites: []uint16{
					tls.TLS_ECDHE_ECDSA_WITH_AES_256_GCM_SHA384,
					tls.TLS_ECDHE_RSA_WITH_AES_256_GCM_SHA384,
					tls.TLS_ECDHE_ECDSA_WITH_CHACHA20_POLY1305,
					tls.TLS_ECDHE_RSA_WITH_CHACHA20_POLY1305,
					tls.TLS_ECDHE_ECDSA_WITH_AES_128_GCM_SHA256,
					tls.TLS_ECDHE_RSA_WITH_AES_128_GCM_SHA256,

					// Best disabled, as they don't provide Forward Secrecy,
					// but might be necessary for some clients
					// tls.TLS_RSA_WITH_AES_256_GCM_SHA384,
					// tls.TLS_RSA_WITH_AES_128_GCM_SHA256,
				},
			}
		}
		if srv.EnableACME {
			log.Print("using acme via letsencrypt")
			m := &autocert.Manager{
				Cache:      autocert.DirCache("/opt/acme/"),
				Prompt:     autocert.AcceptTOS,
				HostPolicy: autocert.HostWhitelist(srv.Host),
			}
			go func() {
				log.Fatal(http.ListenAndServe(":http", m.HTTPHandler(nil)))
			}()
			srv.TLSConfig = &tls.Config{GetCertificate: m.GetCertificate}
			log.Fatal(srv.ListenAndServeTLS("", ""))

		} else {
			log.Print("using standard tls")
			log.Fatal(srv.ListenAndServeTLS(srv.TLSCert, srv.TLSKey))
		}
	} else {
		log.Fatal(srv.ListenAndServe())
	}
}

func main() {
	cfg := ""
	if len(os.Args) > 1 {
		cfg = os.Args[1]
	}
	srv, err := newNotebookServer(cfg)
	if err != nil {
		log.Fatal(err)
	}
	srv.Start()
}<|MERGE_RESOLUTION|>--- conflicted
+++ resolved
@@ -73,17 +73,6 @@
 	pool *notebookPool
 	// token is the generated random auth token
 	token string
-<<<<<<< HEAD
-
-	// enableDockerPush listens for container updates
-	enableDockerPush bool
-
-=======
-	// sessionLock guards sessions
-	sessionMu sync.Mutex
-	// sessions holds cookie keys and user emails
-	sessions map[string]*session
->>>>>>> a6f17160
 	// enableOAuth if the
 	enableOAuth bool
 	// oauthClient is the authenticator for boise state
@@ -92,15 +81,6 @@
 	buildMu sync.Mutex
 	// buildMap holds names of images currently being built
 	buildMap map[string]struct{}
-<<<<<<< HEAD
-=======
-	// redirectLock locks the redirectMap
-	redirectMu sync.Mutex
-	// redirectMap handles initial incoming requests before the user is
-	// authenticated through OAuth.  The keys are a session type key, the value
-	// is the path and query string of the request.
-	redirectMap map[string]string
->>>>>>> a6f17160
 	// mux routes http traffic
 	mux *ServeMux
 	// embed a server
@@ -290,24 +270,13 @@
 
 	srv.buildMap = map[string]struct{}{}
 
-<<<<<<< HEAD
-=======
-	srv.redirectMap = map[string]string{}
-
-	log.Print("OAuth2 regexp:", srv.OAuthConfig.RegExp)
-
->>>>>>> a6f17160
 	// Use the internal mux, it has deregister
 	srv.mux = new(ServeMux)
 	// handle '/' explicitly.  If the path isn't exactly '/', the handler issues
 	// 404.
 	srv.mux.Handle("/", srv.accessLogHandler(http.HandlerFunc(srv.rootHandler)))
 	srv.mux.Handle("/about", srv.accessLogHandler(http.HandlerFunc(srv.aboutHandler)))
-<<<<<<< HEAD
 	srv.mux.HandleFunc("/auth", srv.oauthClient.AuthHandler)
-=======
-	srv.mux.HandleFunc("/auth", srv.oauthHandler)
->>>>>>> a6f17160
 	srv.mux.Handle("/list", srv.accessLogHandler(http.HandlerFunc(srv.listImagesHandler)))
 	srv.mux.Handle("/new", srv.accessLogHandler(http.HandlerFunc(srv.newNotebookHandler)))
 	srv.mux.Handle("/privacy", srv.accessLogHandler(http.HandlerFunc(srv.privacyHandler)))
@@ -423,95 +392,6 @@
 		return srv.oauthClient.ShimHandler(http.HandlerFunc(f))
 	}
 	return http.HandlerFunc(f)
-}
-
-<<<<<<< HEAD
-func (srv *notebookServer) cspReportHandler(w http.ResponseWriter, r *http.Request) {
-	body, err := ioutil.ReadAll(r.Body)
-	if err != nil {
-		log.Print(err)
-		return
-	}
-	log.Print(string(body))
-=======
-func (srv *notebookServer) oauthHandler(w http.ResponseWriter, r *http.Request) {
-	err := r.ParseForm()
-	if err != nil {
-		http.Error(w, err.Error(), http.StatusBadRequest)
-		return
-	}
-	tok, err := srv.oauthConf.Exchange(oauth2.NoContext, r.FormValue("code"))
-	if err != nil {
-		http.Error(w, err.Error(), http.StatusBadRequest)
-		return
-	}
-	client := srv.oauthConf.Client(oauth2.NoContext, tok)
-	resp, err := client.Get("https://www.googleapis.com/oauth2/v3/userinfo")
-	if err != nil {
-		http.Error(w, err.Error(), http.StatusBadRequest)
-		return
-	}
-	defer resp.Body.Close()
-
-	type oauthUser struct {
-		Sub           string `json:"sub"`
-		Email         string `json:"email"`
-		EmailVerified bool   `json:"email_verified"`
-		Domain        string `json:"hd"`
-	}
-
-	var u oauthUser
-	err = json.NewDecoder(resp.Body).Decode(&u)
-	if err != nil {
-		http.Error(w, err.Error(), http.StatusInternalServerError)
-		return
-	}
-	_, white := srv.oauthWhiteList[u.Email]
-	if white {
-		log.Printf("%s is whitelisted", u.Email)
-	} else {
-		log.Printf("%s is not whitelisted", u.Email)
-	}
-
-	matched := srv.oauthMatch != nil && srv.oauthMatch.MatchString(u.Email)
-	if matched {
-		log.Printf("%s is regexp match", u.Email)
-	} else {
-		log.Printf("%s is not regexp match", u.Email)
-	}
-
-	if !white && !matched {
-		http.Error(w, http.StatusText(http.StatusUnauthorized), http.StatusUnauthorized)
-		return
-	}
-	key := newKey(defaultKeySize)
-	srv.sessionMu.Lock()
-	srv.sessions[key] = newSession()
-	srv.sessions[key].token = tok
-	srv.sessions[key].set("sub", u.Sub)
-	srv.sessions[key].set("email", u.Email)
-	srv.sessionMu.Unlock()
-	http.SetCookie(w, &http.Cookie{
-		Name:     sessionKey,
-		Value:    key,
-		MaxAge:   2419200,
-		HttpOnly: true,
-	})
-	c, err := r.Cookie(redirectKey)
-	if err != nil {
-		http.Redirect(w, r, "/list", http.StatusTemporaryRedirect)
-		return
-	}
-	srv.redirectMu.Lock()
-	uri, ok := srv.redirectMap[c.Value]
-	srv.redirectMu.Unlock()
-	if !ok {
-		http.Redirect(w, r, "/list", http.StatusTemporaryRedirect)
-		return
-	}
-	log.Printf("using custom redirect %s", r.RequestURI)
-	http.Redirect(w, r, uri, http.StatusTemporaryRedirect)
->>>>>>> a6f17160
 }
 
 // statusHandler checks the status of a single container, returning 200 if it
