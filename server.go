--- conflicted
+++ resolved
@@ -152,7 +152,6 @@
 	DisableJupyterAuth bool   `json:"disable_jupyter_auth"`
 	EnableCSP          bool   `json:"enable_csp"`
 	EnableDockerPush   bool   `json:"enable_docker_push"`
-<<<<<<< HEAD
 	// Github repository name (bsurc/tmpnb)
 	GithubRepo    string `json:"github_repo"`
 	EnablePProf   bool   `json:"enable_pprof"`
@@ -160,6 +159,7 @@
 	ImageRegexp   string `json:"image_regexp"`
 	MaxContainers int    `json:"max_containers"`
 	Logfile       string `json:"logfile"`
+	Persistant    bool   `json:"persistent"`
 	Port          string `json:"port"`
 	RotateLogs    bool   `json:"rotate_logs"`
 	Host          string `json:"host"`
@@ -168,22 +168,6 @@
 	TLSCert       string `json:"tls_cert"`
 	TLSKey        string `json:"tls_key"`
 	OAuthConfig   struct {
-=======
-	EnablePProf        bool   `json:"enable_pprof"`
-	EnableStats        bool   `json:"enable_stats"`
-	ImageRegexp        string `json:"image_regexp"`
-	MaxContainers      int    `json:"max_containers"`
-	Logfile            string `json:"logfile"`
-	Persistant         bool   `json:"persistent"`
-	Port               string `json:"port"`
-	RotateLogs         bool   `json:"rotate_logs"`
-	Host               string `json:"host"`
-	HTTPRedirect       bool   `json:"http_redirect"`
-	EnableACME         bool   `json:"enable_acme"`
-	TLSCert            string `json:"tls_cert"`
-	TLSKey             string `json:"tls_key"`
-	OAuthConfig        struct {
->>>>>>> 23758654
 		WhiteList []string `json:"whitelist"`
 		RegExp    string   `json:"match"`
 	} `json:"oauth_confg"`
@@ -751,7 +735,6 @@
 
 	_, pull := r.Form["pull"]
 
-<<<<<<< HEAD
 	srv.buildMu.Lock()
 	_, ok := srv.buildMap[imageName]
 	srv.buildMu.Unlock()
@@ -759,11 +742,7 @@
 		http.Error(w, "image is currently being re-built", http.StatusServiceUnavailable)
 		return
 	}
-
-	tmpnb, err := srv.pool.newNotebook(imageName, pull, email)
-=======
 	nb, err := srv.pool.newNotebook(imageName, pull, email)
->>>>>>> 23758654
 	if err != nil {
 		http.Error(w, err.Error(), http.StatusBadRequest)
 		log.Print(err)
