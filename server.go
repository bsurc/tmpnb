--- conflicted
+++ resolved
@@ -211,14 +211,10 @@
 	srv.token = tkn
 	srv.pool.token = tkn
 	srv.Server = &http.Server{
-<<<<<<< HEAD
-		Addr: srv.Port,
-=======
-		Addr:         sc.Port,
+		Addr:         srv.Port,
 		ReadTimeout:  5 * time.Second,
 		WriteTimeout: 10 * time.Second,
 		IdleTimeout:  120 * time.Second,
->>>>>>> 155788ee
 	}
 	srv.enableOAuth = srv.OAuthConfig.RegExp != "" || len(srv.OAuthConfig.WhiteList) > 0
 	if srv.enableOAuth {
