--- conflicted
+++ resolved
@@ -7,11 +7,8 @@
 import (
 	"archive/tar"
 	"bufio"
-<<<<<<< HEAD
 	"bytes"
-=======
 	"compress/gzip"
->>>>>>> 98fa1083
 	"context"
 	"crypto/tls"
 	"encoding/json"
