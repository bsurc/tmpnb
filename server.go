// Copyright (c) 2017, Boise State University All rights reserved.
// Use of this source code is governed by a BSD-style
// license that can be found in the LICENSE file.

package main

import (
	"bufio"
	"context"
	"encoding/json"
	"fmt"
	"html/template"
	"io"
	"io/ioutil"
	"log"
	"net/http"
	"net/http/httputil"
	"net/http/pprof"
	"net/url"
	"os"
	"os/signal"
	"path"
	"path/filepath"
	"regexp"
	"runtime"
	"sort"
	"strings"
	"sync"
	"text/tabwriter"
	"time"

	"github.com/docker/docker/api/types"
	"github.com/docker/docker/api/types/filters"
	"github.com/docker/docker/client"
	"github.com/shirou/gopsutil/mem"
	"golang.org/x/crypto/acme/autocert"
	"golang.org/x/oauth2"
	"golang.org/x/oauth2/google"
)

const (
	// defaultNotebook is used if the request doesn't specify a docker image.
	defaultNotebook = "jupyter/minimal-notebook"
	// sessionKey is the cookie name for session managment
	sessionKey = "sessionKey"
	// redirectKey holds some context on login/oauth
	redirectKey = "redirectFrom"
	// bsuDefaultRegexp is a regular expression allowing all u.boisestate.edu and
	// boisestate.edu users login.  As far as we know, BSU doesn't allow symbols
	// in emails, but we may have to add:
	//
	// !#$%&'*+-/=?^_`{|}~
	//
	// in the future.  See RFC 5322 (https://tools.ietf.org/html/rfc5322).
	bsuRegexp = `^.+@(u\.)?boisestate.edu$`
)

func init() {
	log.SetFlags(log.Lshortfile | log.LstdFlags)
}

var defaultServer = notebookServer{
	ContainerLifetime: defaultContainerLifetime,
	ImageRegexp:       allImageMatch,
	MaxContainers:     defaultMaxContainers,
}

type session struct {
	sync.Mutex
	m     map[string]string
	token *oauth2.Token
}

func newSession() *session {
	return &session{m: make(map[string]string), token: nil}
}

func (s *session) get(key string) string {
	s.Lock()
	v := s.m[key]
	s.Unlock()
	return v
}

func (s *session) set(key, val string) {
	s.Lock()
	s.m[key] = val
	s.Unlock()
}

// notebookServer handles the http tasks for the temporary notebooks.
//
// XXX: note that larger configurations in the docker images, many files can be
// opened.  You may need to set a higher ulimit for files on the server.  On a
// server with ~60 open notebooks, ~20K files were opened.  Setting the limit
// on the order of 1<<16 should be enough, I hope.
type notebookServer struct {
	// pool manages the containers
	pool *notebookPool
	// token is the generated random auth token
	token string
	// sessionLock guards sessions
	sessionMu sync.Mutex
	// sessions holds cookie keys and user emails
	sessions map[string]*session
	// enableDockerPush listens for container updates
	enableDockerPush bool
	// enableOAuth if the
	enableOAuth bool
	// oauthConf is the OAuth2 client configuration
	oauthConf *oauth2.Config
	// oauthState is the string passed to the api to validate on return
	oauthState string
	// oauthToken is the API token
	oauthToken string
	// oauthSecret is the API secret
	oauthSecret string
	// oauthDomainRegexp is used to match whitelisted domains
	oauthMatch *regexp.Regexp
	// oauthWhiteList is automagically enabled user emails
	oauthWhiteList map[string]struct{}
	// redirectLock locks the redirectMap
	redirectMu sync.Mutex
	// redirectMap handles initial incoming requests before the user is
	// authenticated through OAuth.  The keys are a session type key, the value
	// is the path and query string of the request.
	redirectMap map[string]string
	// mux routes http traffic
	mux *ServeMux
	// embed a server
	*http.Server
	// html templates
	templates *template.Template
	// accessLogWriter is the access logging Writer
	accessLogWriter io.Writer
	// accessLog logs access
	accessLog *log.Logger
	// logWriter is the error logging Writer, the standard logger handles all
	// others.
	logWriter io.Writer

	//Configuration options for the server
	AccessLogfile      string        `json:"access_logfile"`
	AssetPath          string        `json:"asset_path"`
	ContainerLifetime  time.Duration `json:"container_lifetime"`
	DisableJupyterAuth bool          `json:"disable_jupyter_auth"`
	EnableDockerPush   bool          `json:"enable_docker_push"`
	EnablePProf        bool          `json:"enable_pprof"`
	ImageRegexp        string        `json:"image_regexp"`
	MaxContainers      int           `json:"max_containers"`
	Logfile            string        `json:"logfile"`
	Port               string        `json:"port"`
	Host               string        `json:"host"`
	HTTPRedirect       bool          `json:"http_redirect"`
	EnableACME         bool          `json:"enable_acme"`
	TLSCert            string        `json:"tls_cert"`
	TLSKey             string        `json:"tls_key"`
	OAuthConfig        struct {
		WhiteList []string `json:"whitelist"`
		RegExp    string   `json:"match"`
	} `json:"oauth_confg"`
}

// readConfig reads json config from r
func readConfig(r io.Reader) (*notebookServer, error) {
	sc := defaultServer
	err := json.NewDecoder(r).Decode(&sc)
	return &sc, err
}

// newNotebookServer initializes a server and owned resources, using a
// configuration if supplied.
func newNotebookServer(config string) (*notebookServer, error) {
	srv := &defaultServer
	if config != "" {
		fin, err := os.Open(config)
		if err != nil {
			return nil, err
		}
		srv, err = readConfig(fin)
		if err != nil {
			return nil, err
		}
	}
	var err error
	if srv.AccessLogfile != "" {
		srv.accessLogWriter, err = os.OpenFile(srv.AccessLogfile, os.O_CREATE|os.O_RDWR|os.O_APPEND, 0666)
		if err != nil {
			return nil, err
		}
		srv.accessLog = log.New(srv.accessLogWriter, "ACCESS: ", log.LstdFlags|log.Lshortfile)
	} else {
		srv.accessLog = log.New(os.Stdout, "ACCESS: ", log.LstdFlags|log.Lshortfile)
	}
	if srv.Logfile != "" {
		srv.logWriter, err = os.OpenFile(srv.Logfile, os.O_CREATE|os.O_RDWR|os.O_APPEND, 0666)
		if err != nil {
			return nil, err
		}
		log.SetOutput(srv.logWriter)
	}
	p, err := newNotebookPool(srv.ImageRegexp, srv.MaxContainers, srv.ContainerLifetime)
	if err != nil {
		return nil, err
	}
	tkn := newHash(defaultHashSize)
	srv.pool = p
	srv.token = tkn
	srv.pool.token = tkn
	srv.Server = &http.Server{
		Addr:         srv.Port,
		ReadTimeout:  5 * time.Second,
		WriteTimeout: 10 * time.Second,
		IdleTimeout:  120 * time.Second,
	}
	srv.pool.disableJupyterAuth = srv.DisableJupyterAuth
	srv.enableOAuth = srv.OAuthConfig.RegExp != "" || len(srv.OAuthConfig.WhiteList) > 0
	if srv.enableOAuth {
		// OAuth
		srv.sessions = map[string]*session{}
		// FIXME(kyle): errors after we add files
		apiToken, err := ioutil.ReadFile(filepath.Join(srv.AssetPath, "token"))
		if err != nil {
			return nil, err
		}
		srv.oauthToken = strings.TrimSpace(string(apiToken))
		apiSecret, err := ioutil.ReadFile(filepath.Join(srv.AssetPath, "secret"))
		if err != nil {
			return nil, err
		}
		srv.oauthSecret = strings.TrimSpace(string(apiSecret))
		// If we don't have a config hostname, try.  This doesn't use our cname, so
		// the actual server name must be whitelisted in google.
		if srv.Host == "" {
			srv.Host, err = os.Hostname()
			if err != nil {
				log.Print(err)
			}
		}
		rdu := url.URL{
			Scheme: "https",
			Host:   srv.Host,
			Path:   "/auth",
		}
		// switch to http if not cert/key provided
		if (srv.TLSCert == "" || srv.TLSKey == "") && !srv.EnableACME {
			rdu.Scheme = "http"
		}
		if srv.Port != "" {
			rdu.Host += srv.Port
		}
		log.Printf("redirect: %s", rdu.String())
		srv.oauthConf = &oauth2.Config{
			ClientID:     srv.oauthToken,
			ClientSecret: srv.oauthSecret,
			RedirectURL:  rdu.String(),
			Scopes: []string{
				"https://www.googleapis.com/auth/userinfo.email",
			},
			Endpoint: google.Endpoint,
		}
		srv.oauthState = newHash(defaultHashSize)
		switch srv.OAuthConfig.RegExp {
		case "bsu":
			srv.oauthMatch = regexp.MustCompile(bsuRegexp)
		case "":
			break
		default:
			if srv.oauthMatch, err = regexp.Compile(srv.OAuthConfig.RegExp); err != nil {
				return nil, err
			}
		}
	}
	log.Println("OAuth2 whitelist:")
	srv.oauthWhiteList = map[string]struct{}{}
	for _, s := range srv.OAuthConfig.WhiteList {
		srv.oauthWhiteList[s] = struct{}{}
		log.Println(s)
	}

	srv.redirectMap = map[string]string{}

	log.Println("OAuth2 regexp:", srv.OAuthConfig.RegExp)

	// Docker push support
	srv.enableDockerPush = srv.EnableDockerPush

	// Use the internal mux, it has deregister
	srv.mux = new(ServeMux)
	// handle '/' explicitly.  If the path isn't exactly '/', the handler issues
	// 404.
	srv.mux.Handle("/", srv.accessLogHandler(http.HandlerFunc(srv.rootHandler)))
	srv.mux.Handle("/about", srv.accessLogHandler(http.HandlerFunc(srv.aboutHandler)))
	srv.mux.HandleFunc("/auth", srv.oauthHandler)
	srv.mux.HandleFunc("/docker/push/", srv.dockerPushHandler)
	srv.mux.Handle("/list", srv.accessLogHandler(http.HandlerFunc(srv.listImagesHandler)))
	srv.mux.Handle("/new", srv.accessLogHandler(http.HandlerFunc(srv.newNotebookHandler)))
	srv.mux.Handle("/privacy", srv.accessLogHandler(http.HandlerFunc(srv.privacyHandler)))
	srv.mux.Handle("/static/", srv.accessLogHandler(http.FileServer(http.Dir(srv.AssetPath))))
	srv.mux.Handle("/stats", srv.accessLogHandler(http.HandlerFunc(srv.statsHandler)))
	srv.mux.Handle("/status", srv.accessLogHandler(http.HandlerFunc(srv.statusHandler)))
	if srv.EnablePProf {
		srv.mux.Handle("/debug/pprof/", srv.accessLogHandler(http.HandlerFunc(pprof.Index)))
		srv.mux.Handle("/debug/pprof/cmdline", srv.accessLogHandler(http.HandlerFunc(pprof.Cmdline)))
		srv.mux.Handle("/debug/pprof/profile", srv.accessLogHandler(http.HandlerFunc(pprof.Profile)))
		srv.mux.Handle("/debug/pprof/symbol", srv.accessLogHandler(http.HandlerFunc(pprof.Symbol)))
	}

	srv.mux.HandleFunc("/robots.txt", func(w http.ResponseWriter, r *http.Request) {
		w.Write([]byte("User-agent: *\nDisallow: /"))
	})

	srv.Handler = srv.mux

	templateFiles, err := filepath.Glob(filepath.Join(srv.AssetPath, "templates", "*.html"))
	if err != nil {
		return nil, err
	}
	var templatePaths []string
	for _, t := range templateFiles {
		log.Printf("loading template: %s", t)
		templatePaths = append(templatePaths, t)
	}

	srv.templates = template.Must(template.New("").ParseFiles(templatePaths...))

	quit := make(chan os.Signal)
	signal.Notify(quit, os.Interrupt)
	go func() {
		<-quit
		log.Println("Shutting down server...")
		err := srv.pool.releaseContainers(true, false)
		if err != nil {
			log.Print(err)
		}
		if c, ok := srv.logWriter.(io.Closer); ok {
			log.Println("closing log file")
			err = c.Close()
			// If we hit an error, dump it to stdout.
			log.SetOutput(os.Stdout)
			if err != nil {
				log.Print(err)
			}
		}
		if c, ok := srv.accessLogWriter.(io.Closer); ok {
			log.Println("closing log file")
			err = c.Close()
			// If we hit an error, dump it to stdout.
			if err != nil {
				log.Print(err)
			}
		}
		os.Exit(0)
	}()
	go func() {
		for {
			select {
			case p := <-srv.pool.deregisterMux:
				log.Printf("deregistering %s from mux", p)
				srv.mux.Deregister(p)
			}
		}
	}()
	return srv, nil
}

func (srv *notebookServer) accessLogHandler(h http.Handler) http.Handler {
	f := func(w http.ResponseWriter, r *http.Request) {
		var ok bool
		var ses *session
		srv.accessLog.Printf("%s [%s] %s [%s]", r.RemoteAddr, r.Method, r.RequestURI, r.UserAgent())
		if srv.enableOAuth {
			c, err := r.Cookie(sessionKey)
			if err == nil {
				srv.sessionMu.Lock()
				ses, ok = srv.sessions[c.Value]
				srv.sessionMu.Unlock()
			}
			if !ok || !ses.token.Valid() {
				u, err := url.Parse(r.RequestURI)
				if err != nil {
					// revert to default handling
					u.Path = "/list"
					log.Print(err)
				}
				// If the request is asking for some specific resource, and the user
				// isn't authenticated, store the request state and try to redirect
				// properly after the authentication.
				// TODO(kyle): we should check the path if it is a book as well, and
				// not let people without a valid session cookie get to another
				// person's notebook.
				switch u.Path {
				case "/", "/about", "/list", "/privacy", "/stats":
					break
				default:
					key := newHash(defaultHashSize)
					srv.redirectMu.Lock()
					srv.redirectMap[key] = r.RequestURI
					srv.redirectMu.Unlock()
					const redirectExpire = 60
					http.SetCookie(w, &http.Cookie{
						Name:     redirectKey,
						Value:    key,
						MaxAge:   redirectExpire,
						HttpOnly: true,
					})

					// Delete the key after 2 * redirectExpire.  This ensures that the
					// map is cleared, even if the key is never used.  We could do it
					// right after it's used, but if something goes wrong, or the user
					// doesn't authenticate successfully, it will never be deleted.  The
					// javascript function that creates the link for the new container
					// times out after 60 seconds, so the cookie expires after that, then
					// the map is cleaned up soon after.
					go func() {
						<-time.After(redirectExpire * time.Second * 2)
						srv.redirectMu.Lock()
						delete(srv.redirectMap, key)
						log.Printf("redirect map size: %d", len(srv.redirectMap))
						srv.redirectMu.Unlock()
					}()
					log.Printf("setting redirect map %s: %s", key, r.RequestURI)
				}
				http.Redirect(w, r, srv.oauthConf.AuthCodeURL(srv.oauthState), http.StatusTemporaryRedirect)
				return
			}
		}
		h.ServeHTTP(w, r)
	}
	return http.HandlerFunc(f)
}

func (srv *notebookServer) oauthHandler(w http.ResponseWriter, r *http.Request) {
	err := r.ParseForm()
	if err != nil {
		http.Error(w, err.Error(), http.StatusBadRequest)
		return
	}
	tok, err := srv.oauthConf.Exchange(oauth2.NoContext, r.FormValue("code"))
	if err != nil {
		http.Error(w, err.Error(), http.StatusBadRequest)
		return
	}
	client := srv.oauthConf.Client(oauth2.NoContext, tok)
	resp, err := client.Get("https://www.googleapis.com/oauth2/v3/userinfo")
	if err != nil {
		http.Error(w, err.Error(), http.StatusBadRequest)
		return
	}
	defer resp.Body.Close()

	type oauthUser struct {
		Sub           string `json:"sub"`
		Email         string `json:"email"`
		EmailVerified bool   `json:"email_verified"`
		Domain        string `json:"hd"`
	}

	var u oauthUser
	err = json.NewDecoder(resp.Body).Decode(&u)
	if err != nil {
		http.Error(w, err.Error(), http.StatusInternalServerError)
		return
	}
	_, white := srv.oauthWhiteList[u.Email]
	if white {
		log.Printf("%s is whitelisted", u.Email)
	} else {
		log.Printf("%s is not whitelisted", u.Email)
	}

	matched := srv.oauthMatch != nil && srv.oauthMatch.MatchString(u.Email)
	if matched {
		log.Printf("%s is regexp match", u.Email)
	} else {
		log.Printf("%s is not regexp match", u.Email)
	}

	if !white && !matched {
		http.Error(w, http.StatusText(http.StatusUnauthorized), http.StatusUnauthorized)
		return
	}
	key := newHash(defaultHashSize)
	srv.sessionMu.Lock()
	srv.sessions[key] = newSession()
	srv.sessions[key].token = tok
	srv.sessions[key].set("sub", u.Sub)
	srv.sessions[key].set("email", u.Email)
	srv.sessionMu.Unlock()
	http.SetCookie(w, &http.Cookie{
		Name:     sessionKey,
		Value:    key,
		MaxAge:   2419200,
		HttpOnly: true,
	})
	c, err := r.Cookie(redirectKey)
	if err != nil {
		http.Redirect(w, r, "/list", http.StatusInternalServerError)
		return
	}
	srv.redirectMu.Lock()
	uri, ok := srv.redirectMap[c.Value]
	srv.redirectMu.Unlock()
	if !ok {
		http.Redirect(w, r, "/list", http.StatusInternalServerError)
		return
	}
	log.Printf("using custom redirect %s", r.RequestURI)
	http.Redirect(w, r, uri, http.StatusTemporaryRedirect)
}

// statusHandler checks the status of a single container, returning 200 if it
// is running, another value otherwise.
func (srv *notebookServer) statusHandler(w http.ResponseWriter, r *http.Request) {
	err := r.ParseForm()
	if err != nil {
		http.Error(w, err.Error(), http.StatusBadRequest)
		return
	}
	id := r.FormValue("container")
	cli, err := client.NewEnvClient()
	if err != nil {
		http.Error(w, err.Error(), http.StatusInternalServerError)
		return
	}
	filter := filters.NewArgs()
	if id != "" {
		filter.Add("id", id)
	}
	opts := types.ContainerListOptions{
		Filters: filter,
	}
	var containers []types.Container
	for i := 0; i < 3; i++ {
		containers, err = cli.ContainerList(context.Background(), opts)
		if err != nil {
			http.Error(w, err.Error(), http.StatusInternalServerError)
			return
		}
		if len(containers) < 1 {
			// Nothing is spun up yet, wait a tick, then try one more time.
			time.Sleep(time.Second)
			continue
		} else {
			break
		}
	}
	if len(containers) < 1 {
		log.Printf("could not find container %s", id)
		w.WriteHeader(http.StatusNotFound)
		return
	}
	state := containers[0].State
	log.Printf("container %s state: %s", id, state)
	_, ping := r.Form["ping"]
	if state != "running" {
		log.Printf("container %s not running", id)
		w.WriteHeader(http.StatusNotFound)
	} else if !ping {
		time.Sleep(time.Millisecond * 500)
		w.WriteHeader(http.StatusOK)
		return
	}
	// ping && running
	var tmpnb *tempNotebook
	for _, v := range srv.pool.containerMap {
		if v.id == id {
			tmpnb = v
			break
		}
	}
	if tmpnb == nil {
		log.Printf("couldn't find container in containerMap: %s", id)
		w.WriteHeader(http.StatusNotFound)
		return
	}
	pingURL := url.URL{
		Scheme: "http",
		Host:   strings.Split(r.Host, ":")[0] + fmt.Sprintf(":%d", tmpnb.port),
		Path:   path.Join("/book", tmpnb.hash) + "/",
	}
	log.Printf("ping target: %s", pingURL.String())
	var resp *http.Response
	status := http.StatusNotFound
	// Wait for the container to boot up.  If docker is 'cold', this can take a
	// bit.  The maximum wait time here is 32 seconds.  If it doesn't start by
	// then, it's probably not going to start.
	sleep := time.Millisecond * 500
	for i := 0; i < 6; i++ {
		resp, err = http.Get(pingURL.String())
		if err != nil {
			log.Printf("ping failed: %s (attempt %d)", err, i)
			time.Sleep(sleep)
			sleep *= 2
			continue
		}
		resp.Body.Close()
		status = resp.StatusCode
		switch status {
		case http.StatusOK, http.StatusFound:
			log.Println("container pinged successfully")
			status = http.StatusOK
			goto found
		}
	}
found:
	// Under load, sometimes the full image isn't ready for use, we wait one more
	// time.
	time.Sleep(2 * time.Second)
	w.WriteHeader(status)
}

func (srv *notebookServer) newNotebookHandler(w http.ResponseWriter, r *http.Request) {
	err := r.ParseForm()
	if err != nil {
		http.Error(w, err.Error(), http.StatusBadRequest)
		log.Print(err)
		return
	}

	email := ""
	if srv.enableOAuth {
		c, err := r.Cookie(sessionKey)
		if err != nil {
			http.Redirect(w, r, "/list", http.StatusTemporaryRedirect)
			return
		}
		srv.sessionMu.Lock()
		s := srv.sessions[c.Value]
		srv.sessionMu.Unlock()
		if s != nil {
			email = s.get("email")
		}
	}

	var imageName = r.FormValue("image")
	if imageName == "" {
		imageName = defaultNotebook
	}

	// Make old links backwards compatible.  Add a tag if it doesn't have one.
	// Use 'latest' as the default.
	if !strings.Contains(imageName, ":") {
		imageName += ":latest"
	}

	if _, ok := srv.pool.availableImages[imageName]; !ok {
		http.Error(w, fmt.Sprintf("invalid image name: %s", imageName), http.StatusBadRequest)
		log.Printf("invalid image name: %s", imageName)
		return
	}

	_, pull := r.Form["pull"]

	tmpnb, err := srv.pool.newNotebook(imageName, email, pull)
	if err != nil {
		http.Error(w, err.Error(), http.StatusBadRequest)
		log.Print(err)
		return
	}

	proxyURL := url.URL{
		Scheme: "http",
		Host:   fmt.Sprintf("localhost:%d", tmpnb.port),
	}
	log.Printf("reverse proxy URL: %s", proxyURL.String())

	proxy := &httputil.ReverseProxy{
		Director: func(r *http.Request) {
			r.URL.Scheme = proxyURL.Scheme
			r.URL.Host = proxyURL.Host
		},
	}
	// We may need to supply time outs:
	/*
		proxy.Transport = &http.Transport{
			MaxIdleConns:    10,
			IdleConnTimeout: 30 * time.Second,
		}
	*/
	handlerPath := path.Join("/book", tmpnb.hash) + "/"
	log.Printf("handler: %s", handlerPath)
	handler := func(w http.ResponseWriter, r *http.Request) {
		// Read the cookie for session information and compare the
		// email to the email provided by the tmpnb. If they match,
		// allow access, else redirect them to /list
		if srv.enableOAuth {
			email := ""
			c, err := r.Cookie(sessionKey)
			if err != nil {
<<<<<<< HEAD
=======
				log.Printf("invalid cookie")
>>>>>>> 4ef9a8b4
				http.Redirect(w, r, "/list", http.StatusUnauthorized)
				return
			}
			srv.sessionMu.Lock()
			s := srv.sessions[c.Value]
			srv.sessionMu.Unlock()
			if s != nil {
				email = s.get("email")
			}
			if email != tmpnb.userEmail {
				http.Redirect(w, r, "/list", http.StatusUnauthorized)
				return
			}
		}

		tmpnb.Lock()
		tmpnb.lastAccessed = time.Now()
		tmpnb.Unlock()
		srv.accessLog.Printf("%s [%s] %s [%s]", r.RemoteAddr, r.Method, r.RequestURI, r.UserAgent())
		if isWebsocket(r) {
			log.Print("proxying to websocket handler")
			f := websocketProxy(fmt.Sprintf(":%d", tmpnb.port))
			f.ServeHTTP(w, r)
			return
		}
		proxy.ServeHTTP(w, r)
	}
	srv.mux.HandleFunc(handlerPath, handler)

	handlerURL := url.URL{}
	handlerURL.Path = handlerPath
	forwardPath := r.FormValue("path")
	if forwardPath != "" {
		handlerURL.Path = path.Join(handlerPath, forwardPath)
		log.Printf("forwarding path: %s", handlerURL.Path)
	}
	q := url.Values{}
	q.Set("token", srv.token)
	handlerURL.RawQuery = q.Encode()
	srv.templates.ExecuteTemplate(w, "new", struct {
		ID    string
		Path  string
		Token string
	}{
		ID:    tmpnb.id,
		Path:  handlerURL.Path,
		Token: srv.token,
	})
}

// Handle the root request.  All un-muxed requests come through here, if it
// isn't exactly '/', 404.
func (srv *notebookServer) rootHandler(w http.ResponseWriter, r *http.Request) {
	if r.URL.Path != "/" {
		http.NotFound(w, r)
		return
	}
	srv.listImagesHandler(w, r)
}

// aboutHandler serves the about text directly.
func (srv *notebookServer) aboutHandler(w http.ResponseWriter, r *http.Request) {
	err := srv.templates.ExecuteTemplate(w, "about", nil)
	if err != nil {
		log.Print(err)
		http.Error(w, err.Error(), http.StatusInternalServerError)
	}
}

// privacyHandler serves the privacy text directly.
func (srv *notebookServer) privacyHandler(w http.ResponseWriter, r *http.Request) {
	err := srv.templates.ExecuteTemplate(w, "privacy", nil)
	if err != nil {
		log.Print(err)
		http.Error(w, err.Error(), http.StatusInternalServerError)
	}
}

func (srv *notebookServer) dockerPushHandler(w http.ResponseWriter, r *http.Request) {
	if !srv.enableDockerPush {
		http.Error(w, http.StatusText(http.StatusNotFound), http.StatusNotFound)
		return
	}
	if r.Method != http.MethodPost {
		http.Error(w, http.StatusText(http.StatusMethodNotAllowed), http.StatusMethodNotAllowed)
		log.Print("invalid /docker/push/ method")
		return
	}
	log.Print("request for docker pull")
	var push dockerPush
	if err := json.NewDecoder(r.Body).Decode(&push); err != nil {
		http.Error(w, err.Error(), http.StatusInternalServerError)
		log.Print(err)
		return
	}
	repo := push.Repository.RepoName + ":" + push.PushData.Tag
	var update bool
	srv.pool.Lock()
	_, update = srv.pool.availableImages[repo]
	srv.pool.Unlock()
	if !update {
		log.Printf("image: %s not on server", repo)
		w.WriteHeader(http.StatusNotFound)
		return
	}
	go func() {
		ctx, cancel := context.WithTimeout(context.Background(), time.Minute*20)
		defer cancel()
		cli, err := client.NewEnvClient()
		if err != nil {
			http.Error(w, err.Error(), http.StatusInternalServerError)
			return
		}
		log.Printf("attempting to pull %s", repo)
		out, err := cli.ImagePull(ctx, repo, types.ImagePullOptions{})
		if err != nil {
			log.Printf("pull failed: %s", err)
			http.Error(w, err.Error(), http.StatusInternalServerError)
			return
		}
		defer out.Close()
		s := bufio.NewScanner(out)
		var ps dockerPullStatus
		for s.Scan() {
			err := json.Unmarshal([]byte(s.Text()), &ps)
			if err != nil {
				log.Print(err)
			}
			log.Print(ps.Progress)
		}
	}()
}

// listImagesHandler lists html links to the different docker images.
func (srv *notebookServer) listImagesHandler(w http.ResponseWriter, r *http.Request) {
	images := []string{}
	for k := range srv.pool.availableImages {
		images = append(images, k)
	}
	sort.Slice(images, func(i, j int) bool {
		return images[i] < images[j]
	})
	err := srv.templates.ExecuteTemplate(w, "list", images)
	if err != nil {
		log.Print(err)
		http.Error(w, err.Error(), http.StatusInternalServerError)
	}
}

func (srv *notebookServer) statsHandler(w http.ResponseWriter, r *http.Request) {
	fmt.Fprintf(w, "Go version: %s\n", runtime.Version())
	vm, _ := mem.VirtualMemory()
	fmt.Fprintf(w, "Used memory: %d(%d MB)\n", vm.Used, vm.Used>>20)
	fmt.Fprintf(w, "Free memory: %d(%d MB)\n", vm.Free, vm.Free>>20)
	t := srv.pool.NextCollection()
	fmt.Fprintf(w, "Next container reclamation: %s (%s)\n", t, t.Sub(time.Now()))
	// XXX: these are copies, they are local and we don't need to hold locks when
	// accessing them.
	nbs := srv.pool.activeNotebooks()
	fmt.Fprintf(w, "Notebooks in use: %d\n", len(nbs))
	fmt.Fprintf(w, "Notebooks by image:\n")
	m := map[string]int{}
	var keys []string
	for i := 0; i < len(nbs); i++ {
		if _, ok := m[nbs[i].imageName]; !ok {
			keys = append(keys, nbs[i].imageName)
		}
		m[nbs[i].imageName]++
	}
	sort.Slice(keys, func(i, j int) bool {
		return keys[i] < keys[j]
	})
	tw := tabwriter.NewWriter(w, 0, 8, 0, '\t', 0)
	for _, k := range keys {
		fmt.Fprintf(tw, "%s\t%d\n", k, m[k])
	}
	tw.Flush()
	fmt.Fprintln(w)
	// sort the notebooks by expiration
	sort.Slice(nbs, func(i, j int) bool {
		a := nbs[i].lastAccessed
		b := nbs[j].lastAccessed
		return a.Before(b)
	})
	fmt.Fprintf(w, "all notebooks:\n")
	fmt.Fprintf(tw, "hash prefix\tdocker id\timage name\tlast accessed\texpires in\n")
	for i := 0; i < len(nbs); i++ {
		e := time.Until(nbs[i].lastAccessed.Add(srv.pool.containerLifetime))
		fmt.Fprintf(tw, "%s\t%s\t%s\t%s\t%s\n", nbs[i].hash[:8], nbs[i].id[:8], nbs[i].imageName, nbs[i].lastAccessed, e)
	}
	tw.Flush()
	fmt.Fprintln(w)

	qnbs := srv.pool.queuedNotebooks()
	fmt.Fprintf(w, "queued notebooks:\n")
	fmt.Fprintf(tw, "hash prefix\timage name\tlast accessed\texpires in\n")
	for i := 0; i < len(qnbs); i++ {
		fmt.Fprintf(tw, "%s\t%s\t\n", qnbs[i].hash[:8], qnbs[i].imageName)
	}
	tw.Flush()
	fmt.Fprintln(w)
	fmt.Fprintf(tw, "zombies:\n")
	fmt.Fprintf(tw, "docker id\tnames\timage\tcreated\n")
	zombies, _ := srv.pool.zombieContainers()
	for _, z := range zombies {
		t := time.Unix(z.Created, 0)
		fmt.Fprintf(tw, "%s\t%s\t%s\t%s\n", z.ID[:8], strings.Join(z.Names, ","), z.Image, t)
	}
	tw.Flush()
	// Dump the sock stats
	pid := os.Getpid()
	x, err := ioutil.ReadFile(filepath.Join("/proc", fmt.Sprintf("%d", pid), "net", "sockstat"))
	if err == nil {
		fmt.Fprintln(w)
		fmt.Fprintln(w, string(x))
	}
}

// Start starts the http/s listener.
func (srv *notebookServer) Start() {
	if (srv.TLSCert != "" && srv.TLSKey != "") || srv.EnableACME {
		if srv.HTTPRedirect {
			httpServer := http.Server{}
			httpMux := http.NewServeMux()
			httpMux.HandleFunc("/", func(w http.ResponseWriter, r *http.Request) {
				u := *r.URL
				u.Scheme = "https"
				u.Host = r.Host
				r.ParseForm()
				u.RawPath = r.Form.Encode()
				http.Redirect(w, r, u.String(), http.StatusPermanentRedirect)
			})
			httpServer.Handler = httpMux
			go func() {
				log.Fatal(httpServer.ListenAndServe())
			}()
		}
		if srv.EnableACME {
			log.Print("using acme via letsencrypt")
			log.Fatal(srv.Serve(autocert.NewListener(srv.Host)))
		} else {
			log.Print("using standard tls")
			log.Fatal(srv.ListenAndServeTLS(srv.TLSCert, srv.TLSKey))
		}
	} else {
		log.Fatal(srv.ListenAndServe())
	}
}

func main() {
	cfg := ""
	if len(os.Args) > 1 {
		cfg = os.Args[1]
	}
	srv, err := newNotebookServer(cfg)
	if err != nil {
		log.Fatal(err)
	}
	srv.Start()
}<|MERGE_RESOLUTION|>--- conflicted
+++ resolved
@@ -495,14 +495,14 @@
 	})
 	c, err := r.Cookie(redirectKey)
 	if err != nil {
-		http.Redirect(w, r, "/list", http.StatusInternalServerError)
+		http.Redirect(w, r, "/list", http.StatusTemporaryRedirect)
 		return
 	}
 	srv.redirectMu.Lock()
 	uri, ok := srv.redirectMap[c.Value]
 	srv.redirectMu.Unlock()
 	if !ok {
-		http.Redirect(w, r, "/list", http.StatusInternalServerError)
+		http.Redirect(w, r, "/list", http.StatusTemporaryRedirect)
 		return
 	}
 	log.Printf("using custom redirect %s", r.RequestURI)
@@ -688,10 +688,7 @@
 			email := ""
 			c, err := r.Cookie(sessionKey)
 			if err != nil {
-<<<<<<< HEAD
-=======
 				log.Printf("invalid cookie")
->>>>>>> 4ef9a8b4
 				http.Redirect(w, r, "/list", http.StatusUnauthorized)
 				return
 			}
