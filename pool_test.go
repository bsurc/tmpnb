// Copyright (c) 2017, Boise State University All rights reserved.
// Use of this source code is governed by a BSD-style
// license that can be found in the LICENSE file.

package main

import (
	"fmt"
	"log"
	"net/http"
	"os"
	"regexp"
	"testing"
	"time"
)

func init() {
	f, _ := os.Create(os.DevNull)
	log.SetOutput(f)
}

func TestImageMatch(t *testing.T) {
	match := regexp.MustCompile(jupyterNotebookImageMatch)
	tests := []struct {
		s string
		m bool
	}{
		{"ksshannon/geo-notebook", true},
		{"ksshannon/geo-notebook:latest", true},
		{"ksshannon/geo-notebook:sometag", true},
		{"ksshannon/notanotebook", false},
		{"notanotebook", false},
		{"notanotebook:invalid", false},
		{"jupyter/tmpnb:latest", false},
		{"jupyter/configurable-http-proxy:latest", false},
	}
	for _, test := range tests {
		if match.MatchString(test.s) != test.m {
			t.Errorf("missed match: %v", test)
		}
	}
}

<<<<<<< HEAD
func TestNotebookQueue(t *testing.T) {
	var nbs []tempNotebook
	for i := 0; i < 3; i++ {
		nb := tempNotebook{
			id:           fmt.Sprintf("%d", i),
			hash:         fmt.Sprintf("hash_%d", i),
			imageName:    fmt.Sprintf("image_%d", i),
			lastAccessed: time.Now(),
			port:         8000 + i,
		}
		nbs = append(nbs, nb)
	}
	q := notebookQueue{}
	q.Push(&nbs[0])
	if len(q.q) != 1 {
		t.Error("failed to Push()")
	}
	n := q.Pop()
	if n == nil {
		t.Error("failed to Pop()")
	}
	if n.id != "0" {
		t.Errorf("invalid notebook, %+v", n)
	}
	n = q.Pop()
	if n != nil {
		t.Fatal("failed to Pop()")
	}
	q.Push(&nbs[1])
	q.Push(&nbs[2])
	if len(q.q) != 2 {
		t.Error("failed to Push()")
	}

	n = q.Pop()
	if n.id != "1" {
		t.Errorf("invalid notebook, %+v", n)
	}
	n = q.Pop()
	if n.id != "2" {
		t.Errorf("invalid notebook, %+v", n)
	}
}

const skipDocker = "skipping docker dependent test"
=======
const (
	skipDocker   = "skipping docker dependent test"
	testNotebook = "jupyter/minimal-notebook"
)
>>>>>>> 968cabff

func TestNewNotebook(t *testing.T) {
	if testing.Short() {
		t.Skip(skipDocker)
	}
	p, err := newNotebookPool(".*", 2, time.Minute*2)
	if err != nil {
		t.Fatal(err)
	}
	p.disableJupyterAuth = true
	p.stopCollector()
<<<<<<< HEAD
	nb, err := p.newNotebook("jupyter/minimal-notebook", "", false)
=======
	nb, err := p.newNotebook(testNotebook, false, "")
>>>>>>> 968cabff
	if err != nil {
		t.Error(err)
	}
	time.Sleep(time.Second * 10)
	if len(p.activeNotebooks()) != 1 {
		t.Fatal("failed to create a notebook")
	}
	resp, err := http.Get(fmt.Sprintf("http://localhost:%d/?token=", nb.port))
	if err != nil {
		t.Fatal(err)
	}
	resp.Body.Close()
	p.stopAndKillContainer(nb.id)
}

func TestCollection(t *testing.T) {
	if testing.Short() {
		t.Skip(skipDocker)
	}
	p, err := newNotebookPool(".*", 2, time.Second*5)
	if err != nil {
		t.Fatal(err)
	}
	p.disableJupyterAuth = true
	// Stop the collector, then restart it with an aggressive rate
	p.stopCollector()
	p.startCollector(time.Second)
<<<<<<< HEAD
	nb, err := p.newNotebook("jupyter/minimal-notebook", "", false)
=======
	nb, err := p.newNotebook(testNotebook, false, "")
>>>>>>> 968cabff
	if err != nil {
		t.Error(err)
	}
	time.Sleep(time.Second * 6)
	resp, err := http.Get(fmt.Sprintf("http://localhost:%d/?token=", nb.port))
	if err == nil {
		resp.Body.Close()
		t.Error("container should be dead")
	}
	n := len(p.activeNotebooks())
	if n != 0 {
		t.Errorf("pool not drained (%d)", n)
	}
	p.stopAndKillContainer(nb.id)
}

func TestZombies(t *testing.T) {
	if testing.Short() {
		t.Skip(skipDocker)
	}
	p, err := newNotebookPool(".*", 2, time.Minute*2)
	if err != nil {
		t.Fatal(err)
	}
	p.disableJupyterAuth = true
	p.stopCollector()
<<<<<<< HEAD
	nb, err := p.newNotebook("jupyter/minimal-notebook", "", false)
=======
	nb, err := p.newNotebook(testNotebook, false, "")
>>>>>>> 968cabff
	if err != nil {
		t.Error(err)
	}
	if len(p.containerMap) != 1 {
		t.Error("failed to create container")
	}
	// manually remove the container from the container map, and drop the port
	p.portSet.Drop(nb.port)
	p.Lock()
	delete(p.containerMap, nb.key)
	p.Unlock()
	c, err := p.zombieContainers()
	if len(c) != 1 {
		t.Error("failed to locate zombie")
	}
	err = p.killZombieContainers()
	if err != nil {
		t.Error(err)
	}
	c, err = p.zombieContainers()
	if len(c) != 0 {
		t.Error("failed to kill zombie")
	}
}<|MERGE_RESOLUTION|>--- conflicted
+++ resolved
@@ -41,13 +41,12 @@
 	}
 }
 
-<<<<<<< HEAD
 func TestNotebookQueue(t *testing.T) {
 	var nbs []tempNotebook
 	for i := 0; i < 3; i++ {
 		nb := tempNotebook{
 			id:           fmt.Sprintf("%d", i),
-			hash:         fmt.Sprintf("hash_%d", i),
+			key:          fmt.Sprintf("key_%d", i),
 			imageName:    fmt.Sprintf("image_%d", i),
 			lastAccessed: time.Now(),
 			port:         8000 + i,
@@ -86,13 +85,10 @@
 	}
 }
 
-const skipDocker = "skipping docker dependent test"
-=======
 const (
 	skipDocker   = "skipping docker dependent test"
 	testNotebook = "jupyter/minimal-notebook"
 )
->>>>>>> 968cabff
 
 func TestNewNotebook(t *testing.T) {
 	if testing.Short() {
@@ -104,11 +100,7 @@
 	}
 	p.disableJupyterAuth = true
 	p.stopCollector()
-<<<<<<< HEAD
 	nb, err := p.newNotebook("jupyter/minimal-notebook", "", false)
-=======
-	nb, err := p.newNotebook(testNotebook, false, "")
->>>>>>> 968cabff
 	if err != nil {
 		t.Error(err)
 	}
@@ -136,11 +128,7 @@
 	// Stop the collector, then restart it with an aggressive rate
 	p.stopCollector()
 	p.startCollector(time.Second)
-<<<<<<< HEAD
 	nb, err := p.newNotebook("jupyter/minimal-notebook", "", false)
-=======
-	nb, err := p.newNotebook(testNotebook, false, "")
->>>>>>> 968cabff
 	if err != nil {
 		t.Error(err)
 	}
@@ -167,11 +155,7 @@
 	}
 	p.disableJupyterAuth = true
 	p.stopCollector()
-<<<<<<< HEAD
 	nb, err := p.newNotebook("jupyter/minimal-notebook", "", false)
-=======
-	nb, err := p.newNotebook(testNotebook, false, "")
->>>>>>> 968cabff
 	if err != nil {
 		t.Error(err)
 	}
