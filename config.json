{
  "asset_path": "./assets",
<<<<<<< HEAD
  "container_lifetime": 20000000000,
=======
  "container_lifetime": "1m",
>>>>>>> a62c904e
  "disable_jupyter_auth": false,
  "enable_acme": false,
  "enable_csp": false,
  "enable_docker_push": false,
  "enable_pprof": true,
  "image_regexp": ".*",
  "access_logfile": "",
  "logfile": "",
  "max_containers": 100,
  "http_redirect": false,
  "persistent": true,
  "port": ":8888",
  "host": "127.0.0.1",
  "tls_cert": "",
  "tls_key": "",
  "oauth_confg": {
    "whitelist": [
      "kyleshannon@boisestate.edu"
    ],
    "match": ""
  }
}<|MERGE_RESOLUTION|>--- conflicted
+++ resolved
@@ -1,10 +1,6 @@
 {
   "asset_path": "./assets",
-<<<<<<< HEAD
-  "container_lifetime": 20000000000,
-=======
   "container_lifetime": "1m",
->>>>>>> a62c904e
   "disable_jupyter_auth": false,
   "enable_acme": false,
   "enable_csp": false,
